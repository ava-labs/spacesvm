// Copyright (C) 2019-2021, Ava Labs, Inc. All rights reserved.
// See the file LICENSE for licensing terms.

// runner uses "avalanche-network-runner" to set up a local network.
package main

import (
	"context"
	"errors"
	"fmt"
	"io"
	"io/ioutil"
	"os"
	"os/signal"
	"path/filepath"
	"sort"
	"sync"
	"syscall"
	"time"

	"github.com/ava-labs/avalanche-network-runner/api"
	"github.com/ava-labs/avalanche-network-runner/local"
	"github.com/ava-labs/avalanche-network-runner/network"
	"github.com/ava-labs/avalanche-network-runner/network/node"
	avago_api "github.com/ava-labs/avalanchego/api"
	"github.com/ava-labs/avalanchego/ids"
	avago_constants "github.com/ava-labs/avalanchego/utils/constants"
	"github.com/ava-labs/avalanchego/utils/logging"
<<<<<<< HEAD
	"github.com/ava-labs/avalanchego/vms/platformvm/status"
=======
	pstatus "github.com/ava-labs/avalanchego/vms/platformvm/status"
>>>>>>> c07d9719
	"github.com/ava-labs/spacesvm/tests"
	formatter "github.com/onsi/ginkgo/v2/formatter"
	"github.com/spf13/cobra"
)

var rootCmd = &cobra.Command{
	Use:        "runner",
	Short:      "avalanche-network-runner wrapper",
	SuggestFor: []string{"network-runner"},
	RunE:       runFunc,
}

func init() {
	cobra.EnablePrefixMatching = true
}

var (
	avalancheGoBinPath string
	vmID               string
	vmGenesisPath      string
	outputPath         string
)

const defaultVMID = "sqja3uK17MJxfC7AN8nGadBw9JK5BcrsNwNynsqP5Gih8M5Bm"

func init() {
	rootCmd.PersistentFlags().StringVar(
		&avalancheGoBinPath,
		"avalanchego-path",
		"",
		"avalanchego binary path",
	)
	rootCmd.PersistentFlags().StringVar(
		&vmID,
		"vm-id",
		defaultVMID,
		"VM ID (must be formatted ids.ID)",
	)
	rootCmd.PersistentFlags().StringVar(
		&vmGenesisPath,
		"vm-genesis-path",
		"",
		"VM genesis file path",
	)
	rootCmd.PersistentFlags().StringVar(
		&outputPath,
		"output-path",
		"",
		"output YAML path to write local cluster information",
	)
}

func main() {
	if err := rootCmd.Execute(); err != nil {
		fmt.Fprintf(os.Stderr, "runner failed %v\n", err)
		os.Exit(1)
	}
	os.Exit(0)
}

func runFunc(cmd *cobra.Command, args []string) error {
	return run(
		avalancheGoBinPath,
		"spacesvm",
		vmID,
		vmGenesisPath,
		outputPath,
	)
}

func run(
	avalancheGoBinPath string,
	vmName string,
	vmID string,
	vmGenesisPath string,
	outputPath string) (err error) {
	lc := newLocalNetwork(avalancheGoBinPath, vmName, vmID, vmGenesisPath, outputPath)

	go lc.start()
	select {
	case <-lc.readyc:
		outf("{{green}}cluster is ready, waiting for signal/error{{/}}\n")
	case s := <-lc.sigc:
		outf("{{red}}received signal %v before ready, shutting down{{/}}\n", s)
		lc.shutdown()
		return nil
	}
	select {
	case s := <-lc.sigc:
		outf("{{red}}received signal %v, shutting down{{/}}\n", s)
	case err = <-lc.errc:
		outf("{{red}}received error %v, shutting down{{/}}\n", err)
	}

	lc.shutdown()
	return err
}

type localNetwork struct {
	logger  logging.Logger
	logsDir string

	cfg network.Config

	binPath       string
	vmName        string
	vmID          string
	vmGenesisPath string
	outputPath    string

	nw network.Network

	nodes     map[string]node.Node
	nodeNames []string
	nodeIDs   map[string]string
	uris      map[string]string
	apiClis   map[string]api.Client

	pchainFundedAddr string

	subnetTxID   ids.ID // tx ID for "create subnet"
	blkChainTxID ids.ID // tx ID for "create blockchain"

	readyc          chan struct{} // closed when local network is ready/healthy
	readycCloseOnce sync.Once

	sigc  chan os.Signal
	stopc chan struct{}
	donec chan struct{}
	errc  chan error
}

func newLocalNetwork(
	avalancheGoBinPath string,
	vmName string,
	vmID string,
	vmGenesisPath string,
	outputPath string,
) *localNetwork {
	lcfg, err := logging.DefaultConfig()
	if err != nil {
		panic(err)
	}
	logFactory := logging.NewFactory(lcfg)
	logger, err := logFactory.Make("main")
	if err != nil {
		panic(err)
	}

	logsDir, err := ioutil.TempDir(os.TempDir(), "runnerlogs")
	if err != nil {
		panic(err)
	}

	cfg := local.NewDefaultConfig(avalancheGoBinPath)
	nodeNames := make([]string, len(cfg.NodeConfigs))
	for i := range cfg.NodeConfigs {
		nodeName := fmt.Sprintf("node%d", i+1)

		nodeNames[i] = nodeName
		cfg.NodeConfigs[i].Name = nodeName

		// need to whitelist subnet ID to create custom VM chain
		// ref. vms/platformvm/createChain
		cfg.NodeConfigs[i].ConfigFile = []byte(fmt.Sprintf(`{
	"network-peer-list-gossip-frequency":"250ms",
	"network-max-reconnect-delay":"1s",
	"public-ip":"0.0.0.0",
	"http-host":"",
	"health-check-frequency":"2s",
	"api-admin-enabled":true,
	"api-ipcs-enabled":true,
	"index-enabled":true,
	"log-display-level":"INFO",
	"log-level":"INFO",
	"log-dir":"%s",
	"whitelisted-subnets":"%s"
}`,
			filepath.Join(logsDir, nodeName),
			expectedSubnetTxID,
		))
		wr := &writer{
			c:    colors[i%len(cfg.NodeConfigs)],
			name: nodeName,
			w:    os.Stdout,
		}
		cfg.NodeConfigs[i].ImplSpecificConfig = local.NodeConfig{
			BinaryPath: avalancheGoBinPath,
			Stdout:     wr,
			Stderr:     wr,
		}
	}

	sigc := make(chan os.Signal, 1)
	signal.Notify(sigc, syscall.SIGINT, syscall.SIGTERM)
	return &localNetwork{
		logger:  logger,
		logsDir: logsDir,

		cfg: cfg,

		binPath:       avalancheGoBinPath,
		vmName:        vmName,
		vmID:          vmID,
		vmGenesisPath: vmGenesisPath,
		outputPath:    outputPath,

		nodeNames: nodeNames,
		nodeIDs:   make(map[string]string),
		uris:      make(map[string]string),
		apiClis:   make(map[string]api.Client),

		readyc: make(chan struct{}),
		sigc:   sigc,
		stopc:  make(chan struct{}),
		donec:  make(chan struct{}),
		errc:   make(chan error, 1),
	}
}

func (lc *localNetwork) start() {
	defer func() {
		close(lc.donec)
	}()

	outf("{{blue}}{{bold}}create and run local network with log-dir %q{{/}}\n", lc.logsDir)
	nw, err := local.NewNetwork(lc.logger, lc.cfg)
	if err != nil {
		lc.errc <- err
		return
	}
	lc.nw = nw

	if err := lc.waitForHealthy(); err != nil {
		lc.errc <- err
		return
	}

	if err := lc.createUser(); err != nil {
		lc.errc <- err
		return
	}
	if err := lc.importKeysAndFunds(); err != nil {
		lc.errc <- err
		return
	}

	if err := lc.createSubnet(); err != nil {
		lc.errc <- err
		return
	}
	for _, name := range lc.nodeNames {
		if err := lc.checkPChainTx(name, lc.subnetTxID); err != nil {
			lc.errc <- err
			return
		}
		if err := lc.checkSubnet(name); err != nil {
			lc.errc <- err
			return
		}
	}
	if err := lc.addSubnetValidators(); err != nil {
		lc.errc <- err
		return
	}
	if err := lc.createBlockchain(); err != nil {
		lc.errc <- err
		return
	}
	for _, name := range lc.nodeNames {
		if err := lc.checkPChainTx(name, lc.blkChainTxID); err != nil {
			lc.errc <- err
			return
		}
		if err := lc.checkBlockchain(name); err != nil {
			lc.errc <- err
			return
		}
	}
	for _, name := range lc.nodeNames {
		if err := lc.checkBootstrapped(name); err != nil {
			lc.errc <- err
			return
		}
	}

	if err := lc.writeOutput(); err != nil {
		lc.errc <- err
		return
	}
}

const (
	genesisPrivKey = "PrivateKey-ewoqjP7PxY4yr3iLTpLisriqt94hdyDFNgchSxGGztUrTXtNN"

	healthyWait   = 2 * time.Minute
	txConfirmWait = time.Minute

	checkInterval = time.Second

	validatorWeight    = 50
	validatorStartDiff = 30 * time.Second
	validatorEndDiff   = 30 * 24 * time.Hour // 30 days
)

var errAborted = errors.New("aborted")

func (lc *localNetwork) waitForHealthy() error {
	outf("{{blue}}{{bold}}waiting for all nodes to report healthy...{{/}}\n")

	ctx, cancel := context.WithTimeout(context.Background(), healthyWait)
	defer cancel()
	hc := lc.nw.Healthy(ctx)
	select {
	case <-lc.stopc:
		return errAborted
	case <-ctx.Done():
		return ctx.Err()
	case err := <-hc:
		if err != nil {
			return err
		}
	}

	nodes, err := lc.nw.GetAllNodes()
	if err != nil {
		return err
	}
	lc.nodes = nodes

	for name, node := range nodes {
		nodeID := node.GetNodeID().PrefixedString(avago_constants.NodeIDPrefix)
		lc.nodeIDs[name] = nodeID

		uri := fmt.Sprintf("http://%s:%d", node.GetURL(), node.GetAPIPort())
		lc.uris[name] = uri

		lc.apiClis[name] = node.GetAPIClient()
		outf("{{cyan}}%s: node ID %q, URI %q{{/}}\n", name, nodeID, uri)
	}

	lc.readycCloseOnce.Do(func() {
		close(lc.readyc)
	})
	return nil
}

var (
	// need to hard-code user-pass in order to
	// determine subnet ID for whitelisting
	userPass = avago_api.UserPass{
		Username: "test",
		Password: "vmsrkewl",
	}

	// expected response from "ImportKey"
	// based on hard-coded "userPass" and "genesisPrivKey"
	expectedPchainFundedAddr = "P-custom18jma8ppw3nhx5r4ap8clazz0dps7rv5u9xde7p"

	// expected response from "CreateSubnet"
	// based on hard-coded "userPass" and "pchainFundedAddr"
	expectedSubnetTxID = "24tZhrm8j8GCJRE9PomW8FaeqbgGS4UAQjJnqqn8pq5NwYSYV1"
)

func (lc *localNetwork) createUser() error {
	outf("{{blue}}{{bold}}setting up the same user in all nodes...{{/}}\n")
	for name, cli := range lc.apiClis {
		ok, err := cli.KeystoreAPI().CreateUser(context.Background(), userPass)
		if !ok || err != nil {
			return fmt.Errorf("failedt to create user: %w in %q", err, name)
		}
	}
	return nil
}

func (lc *localNetwork) importKeysAndFunds() error {
	outf("{{blue}}{{bold}}importing genesis key and funds to the user in all nodes...{{/}}\n")
	for _, name := range lc.nodeNames {
		cli := lc.apiClis[name]

		pAddr, err := cli.PChainAPI().ImportKey(context.Background(), userPass, genesisPrivKey)
		if err != nil {
			return fmt.Errorf("failed to import genesis key for P-chain: %w in %q", err, name)
		}
		lc.pchainFundedAddr = pAddr
		if lc.pchainFundedAddr != expectedPchainFundedAddr {
			return fmt.Errorf("unexpected P-chain funded address %q (expected %q)", lc.pchainFundedAddr, expectedPchainFundedAddr)
		}
		pBalance, err := cli.PChainAPI().GetBalance(context.Background(), []string{pAddr})
		if err != nil {
			return fmt.Errorf("failed to get P-chain balance: %w in %q", err, name)
		}
		outf("{{cyan}}funded P-chain: address %q, balance %d $AVAX in %q{{/}}\n", pAddr, pBalance.Balance, name)
	}

	return nil
}

func (lc *localNetwork) createSubnet() error {
	outf("{{blue}}{{bold}}creating subnet...{{/}}\n")
	name := lc.nodeNames[0]
	cli := lc.apiClis[name]
<<<<<<< HEAD
	subnetTxID, err := cli.PChainAPI().CreateSubnet(context.Background(),
=======
	subnetTxID, err := cli.PChainAPI().CreateSubnet(
		context.Background(),
>>>>>>> c07d9719
		userPass,
		[]string{lc.pchainFundedAddr}, // from
		lc.pchainFundedAddr,           // changeAddr
		[]string{lc.pchainFundedAddr}, // controlKeys
		1,                             // threshold
	)
	if err != nil {
		return fmt.Errorf("failed to create subnet: %w in %q", err, name)
	}
	lc.subnetTxID = subnetTxID
	if lc.subnetTxID.String() != expectedSubnetTxID {
		return fmt.Errorf("unexpected subnet tx ID %q (expected %q)", lc.subnetTxID, expectedSubnetTxID)
	}

	outf("{{blue}}{{bold}}created subnet %q in %q{{/}}\n", subnetTxID, name)
	return nil
}

func (lc *localNetwork) checkPChainTx(name string, txID ids.ID) error {
	outf("{{blue}}{{bold}}checking tx %q in %q{{/}}\n", txID, name)
	cli, ok := lc.apiClis[name]
	if !ok {
		return fmt.Errorf("%q API client not found", name)
	}
	pcli := cli.PChainAPI()

	ctx, cancel := context.WithTimeout(context.Background(), txConfirmWait)
	defer cancel()
	for ctx.Err() == nil {
		select {
		case <-lc.stopc:
			return errAborted
		case <-time.After(checkInterval):
		}

<<<<<<< HEAD
		txStatus, err := pcli.GetTxStatus(context.Background(), txID, true)
=======
		status, err := pcli.GetTxStatus(context.Background(), txID, true)
>>>>>>> c07d9719
		if err != nil {
			outf("{{yellow}}failed to get tx status %v in %q{{/}}\n", err, name)
			continue
		}
<<<<<<< HEAD
		if txStatus.Status != status.Committed {
			outf("{{yellow}}subnet tx %s status %q in %q{{/}}\n", txID, txStatus.Status, name)
=======
		if status.Status != pstatus.Committed {
			outf("{{yellow}}subnet tx %s status %q in %q{{/}}\n", txID, status.Status, name)
>>>>>>> c07d9719
			continue
		}

		outf("{{cyan}}confirmed tx %q %q in %q{{/}}\n", txID, txStatus.Status, name)
		return nil
	}
	return ctx.Err()
}

func (lc *localNetwork) checkSubnet(name string) error {
	outf("{{blue}}{{bold}}checking subnet exists %q in %q{{/}}\n", lc.subnetTxID, name)
	cli, ok := lc.apiClis[name]
	if !ok {
		return fmt.Errorf("%q API client not found", name)
	}
	pcli := cli.PChainAPI()

	ctx, cancel := context.WithTimeout(context.Background(), txConfirmWait)
	defer cancel()
	for ctx.Err() == nil {
		select {
		case <-lc.stopc:
			return errAborted
		case <-time.After(checkInterval):
		}

		subnets, err := pcli.GetSubnets(context.Background(), []ids.ID{})
		if err != nil {
			outf("{{yellow}}failed to get subnets %v in %q{{/}}\n", err, name)
			continue
		}

		found := false
		for _, sub := range subnets {
			if sub.ID == lc.subnetTxID {
				found = true
				outf("{{cyan}}%q returned expected subnet ID %q{{/}}\n", name, sub.ID)
				break
			}
			outf("{{yellow}}%q returned unexpected subnet ID %q{{/}}\n", name, sub.ID)
		}
		if !found {
			outf("{{yellow}}%q does not have subnet %q{{/}}\n", name, lc.subnetTxID)
			continue
		}

		outf("{{cyan}}confirmed subnet exists %q in %q{{/}}\n", lc.subnetTxID, name)
		return nil
	}
	return ctx.Err()
}

func (lc *localNetwork) addSubnetValidators() error {
	outf("{{blue}}{{bold}}adding subnet validator...{{/}}\n")
	for name, cli := range lc.apiClis {
<<<<<<< HEAD
		valTxID, err := cli.PChainAPI().AddSubnetValidator(context.Background(),
=======
		valTxID, err := cli.PChainAPI().AddSubnetValidator(
			context.Background(),
>>>>>>> c07d9719
			userPass,
			[]string{lc.pchainFundedAddr}, // from
			lc.pchainFundedAddr,           // changeAddr
			lc.subnetTxID.String(),        // subnetID
			lc.nodeIDs[name],              // nodeID
			validatorWeight,               // stakeAmount
			uint64(time.Now().Add(validatorStartDiff).Unix()), // startTime
			uint64(time.Now().Add(validatorEndDiff).Unix()),   // endTime
		)
		if err != nil {
			return fmt.Errorf("failed to add subnet validator: %w in %q", err, name)
		}
		if err := lc.checkPChainTx(name, valTxID); err != nil {
			return err
		}
		outf("{{cyan}}added subnet validator %q in %q{{/}}\n", valTxID, name)
	}
	return nil
}

func (lc *localNetwork) createBlockchain() error {
	vmGenesis, err := ioutil.ReadFile(lc.vmGenesisPath)
	if err != nil {
		return fmt.Errorf("failed to read genesis file (%s): %w", lc.vmGenesisPath, err)
	}

	outf("{{blue}}{{bold}}creating blockchain with vm name %q and ID %q...{{/}}\n", lc.vmName, lc.vmID)
	for name, cli := range lc.apiClis {
<<<<<<< HEAD
		blkChainTxID, err := cli.PChainAPI().CreateBlockchain(context.Background(),
=======
		blkChainTxID, err := cli.PChainAPI().CreateBlockchain(
			context.Background(),
>>>>>>> c07d9719
			userPass,
			[]string{lc.pchainFundedAddr}, // from
			lc.pchainFundedAddr,           // changeAddr
			lc.subnetTxID,                 // subnetID
			lc.vmID,                       // vmID
			[]string{},                    // fxIDs
			lc.vmName,                     // name
			vmGenesis,                     // genesisData
		)
		if err != nil {
			return fmt.Errorf("failed to create blockchain: %w in %q", err, name)
		}
		lc.blkChainTxID = blkChainTxID
		outf("{{blue}}{{bold}}created blockchain %q in %q{{/}}\n", blkChainTxID, name)
		break
	}
	return nil
}

func (lc *localNetwork) checkBlockchain(name string) error {
	outf("{{blue}}{{bold}}checking blockchain exists %q in %q{{/}}\n", lc.blkChainTxID, name)
	cli, ok := lc.apiClis[name]
	if !ok {
		return fmt.Errorf("%q API client not found", name)
	}
	pcli := cli.PChainAPI()

	ctx, cancel := context.WithTimeout(context.Background(), txConfirmWait)
	defer cancel()
	for ctx.Err() == nil {
		select {
		case <-lc.stopc:
			return errAborted
		case <-time.After(checkInterval):
		}

		blockchains, err := pcli.GetBlockchains(context.Background())
		if err != nil {
			outf("{{yellow}}failed to get blockchains %v in %q{{/}}\n", err, name)
			continue
		}
		blockchainID := ids.Empty
		for _, blockchain := range blockchains {
			if blockchain.SubnetID == lc.subnetTxID {
				blockchainID = blockchain.ID
				break
			}
		}
		if blockchainID == ids.Empty {
			outf("{{yellow}}failed to get blockchain ID in %q{{/}}\n", name)
			continue
		}
		if lc.blkChainTxID != blockchainID {
			outf("{{yellow}}unexpected blockchain ID %q in %q{{/}} (expected %q)\n", name, lc.blkChainTxID)
			continue
		}

<<<<<<< HEAD
		txStatus, err := pcli.GetBlockchainStatus(context.Background(), blockchainID.String())
=======
		status, err := pcli.GetBlockchainStatus(context.Background(), blockchainID.String())
>>>>>>> c07d9719
		if err != nil {
			outf("{{yellow}}failed to get blockchain status %v in %q{{/}}\n", err, name)
			continue
		}
<<<<<<< HEAD
		if txStatus != status.Validating {
			outf("{{yellow}}blockchain status %q in %q, retrying{{/}}\n", txStatus, name)
=======
		if status != pstatus.Validating {
			outf("{{yellow}}blockchain status %q in %q, retrying{{/}}\n", status, name)
>>>>>>> c07d9719
			continue
		}

		outf("{{cyan}}confirmed blockchain exists and status %q in %q{{/}}\n", txStatus, name)
		return nil
	}
	return ctx.Err()
}

func (lc *localNetwork) checkBootstrapped(name string) error {
	outf("{{blue}}{{bold}}checking blockchain bootstrapped %q in %q{{/}}\n", lc.blkChainTxID, name)
	cli, ok := lc.apiClis[name]
	if !ok {
		return fmt.Errorf("%q API client not found", name)
	}
	icli := cli.InfoAPI()

	ctx, cancel := context.WithTimeout(context.Background(), txConfirmWait)
	defer cancel()
	for ctx.Err() == nil {
		select {
		case <-lc.stopc:
			return errAborted
		case <-time.After(checkInterval):
		}

		bootstrapped, err := icli.IsBootstrapped(context.Background(), lc.blkChainTxID.String())
		if err != nil {
			outf("{{yellow}}failed to check blockchain bootstrapped %v in %q{{/}}\n", err, name)
			continue
		}
		if !bootstrapped {
			outf("{{yellow}}blockchain %q in %q not bootstrapped yet{{/}}\n", lc.blkChainTxID, name)
			continue
		}

		outf("{{cyan}}confirmed blockchain bootstrapped %q in %q{{/}}\n", lc.blkChainTxID, name)
		return nil
	}
	return ctx.Err()
}

func (lc *localNetwork) getURIs() []string {
	uris := make([]string, 0, len(lc.uris))
	for _, u := range lc.uris {
		uris = append(uris, u)
	}
	sort.Strings(uris)
	return uris
}

func (lc *localNetwork) writeOutput() error {
	pid := os.Getpid()
	outf("{{blue}}{{bold}}writing output %q with PID %d{{/}}\n", lc.outputPath, pid)
	ci := tests.ClusterInfo{
		URIs:     lc.getURIs(),
		Endpoint: fmt.Sprintf("/ext/bc/%s", lc.blkChainTxID),
		PID:      pid,
		LogsDir:  lc.logsDir,
	}
	err := ci.Save(lc.outputPath)
	if err != nil {
		return err
	}

	b, err := ioutil.ReadFile(lc.outputPath)
	if err != nil {
		return err
	}
	outf("\n{{blue}}$ cat %s:{{/}}\n%s\n", lc.outputPath, string(b))
	return nil
}

func (lc *localNetwork) shutdown() {
	close(lc.stopc)
	serr := lc.nw.Stop(context.Background())
	<-lc.donec
	outf("{{red}}{{bold}}terminated network{{/}} (error %v)\n", serr)
}

// https://github.com/onsi/ginkgo/blob/v2.0.0/formatter/formatter.go#L52-L73
func outf(format string, args ...interface{}) {
	s := formatter.F(format, args...)
	fmt.Fprint(formatter.ColorableStdOut, s)
}

type writer struct {
	c    string
	name string
	w    io.Writer
}

var colors = []string{
	"{{green}}",
	"{{yellow}}",
	"{{blue}}",
	"{{magenta}}",
	"{{cyan}}",
}

func (wr *writer) Write(p []byte) (n int, err error) {
	s := formatter.F(wr.c+"[%s]{{/}}	", wr.name)
	fmt.Fprint(formatter.ColorableStdOut, s)
	return wr.w.Write(p)
}<|MERGE_RESOLUTION|>--- conflicted
+++ resolved
@@ -6,6 +6,7 @@
 
 import (
 	"context"
+	"encoding/json"
 	"errors"
 	"fmt"
 	"io"
@@ -26,11 +27,7 @@
 	"github.com/ava-labs/avalanchego/ids"
 	avago_constants "github.com/ava-labs/avalanchego/utils/constants"
 	"github.com/ava-labs/avalanchego/utils/logging"
-<<<<<<< HEAD
 	"github.com/ava-labs/avalanchego/vms/platformvm/status"
-=======
-	pstatus "github.com/ava-labs/avalanchego/vms/platformvm/status"
->>>>>>> c07d9719
 	"github.com/ava-labs/spacesvm/tests"
 	formatter "github.com/onsi/ginkgo/v2/formatter"
 	"github.com/spf13/cobra"
@@ -195,7 +192,7 @@
 
 		// need to whitelist subnet ID to create custom VM chain
 		// ref. vms/platformvm/createChain
-		cfg.NodeConfigs[i].ConfigFile = []byte(fmt.Sprintf(`{
+		cfg.NodeConfigs[i].ConfigFile = fmt.Sprintf(`{
 	"network-peer-list-gossip-frequency":"250ms",
 	"network-max-reconnect-delay":"1s",
 	"public-ip":"0.0.0.0",
@@ -211,17 +208,8 @@
 }`,
 			filepath.Join(logsDir, nodeName),
 			expectedSubnetTxID,
-		))
-		wr := &writer{
-			c:    colors[i%len(cfg.NodeConfigs)],
-			name: nodeName,
-			w:    os.Stdout,
-		}
-		cfg.NodeConfigs[i].ImplSpecificConfig = local.NodeConfig{
-			BinaryPath: avalancheGoBinPath,
-			Stdout:     wr,
-			Stderr:     wr,
-		}
+		)
+		cfg.NodeConfigs[i].ImplSpecificConfig = json.RawMessage(fmt.Sprintf(`{"binaryPath":"%s", "redirectStdout":true,"redirectStderr":true}`, avalancheGoBinPath))
 	}
 
 	sigc := make(chan os.Signal, 1)
@@ -433,12 +421,8 @@
 	outf("{{blue}}{{bold}}creating subnet...{{/}}\n")
 	name := lc.nodeNames[0]
 	cli := lc.apiClis[name]
-<<<<<<< HEAD
-	subnetTxID, err := cli.PChainAPI().CreateSubnet(context.Background(),
-=======
 	subnetTxID, err := cli.PChainAPI().CreateSubnet(
 		context.Background(),
->>>>>>> c07d9719
 		userPass,
 		[]string{lc.pchainFundedAddr}, // from
 		lc.pchainFundedAddr,           // changeAddr
@@ -474,22 +458,13 @@
 		case <-time.After(checkInterval):
 		}
 
-<<<<<<< HEAD
 		txStatus, err := pcli.GetTxStatus(context.Background(), txID, true)
-=======
-		status, err := pcli.GetTxStatus(context.Background(), txID, true)
->>>>>>> c07d9719
 		if err != nil {
 			outf("{{yellow}}failed to get tx status %v in %q{{/}}\n", err, name)
 			continue
 		}
-<<<<<<< HEAD
 		if txStatus.Status != status.Committed {
 			outf("{{yellow}}subnet tx %s status %q in %q{{/}}\n", txID, txStatus.Status, name)
-=======
-		if status.Status != pstatus.Committed {
-			outf("{{yellow}}subnet tx %s status %q in %q{{/}}\n", txID, status.Status, name)
->>>>>>> c07d9719
 			continue
 		}
 
@@ -545,12 +520,8 @@
 func (lc *localNetwork) addSubnetValidators() error {
 	outf("{{blue}}{{bold}}adding subnet validator...{{/}}\n")
 	for name, cli := range lc.apiClis {
-<<<<<<< HEAD
-		valTxID, err := cli.PChainAPI().AddSubnetValidator(context.Background(),
-=======
 		valTxID, err := cli.PChainAPI().AddSubnetValidator(
 			context.Background(),
->>>>>>> c07d9719
 			userPass,
 			[]string{lc.pchainFundedAddr}, // from
 			lc.pchainFundedAddr,           // changeAddr
@@ -579,12 +550,8 @@
 
 	outf("{{blue}}{{bold}}creating blockchain with vm name %q and ID %q...{{/}}\n", lc.vmName, lc.vmID)
 	for name, cli := range lc.apiClis {
-<<<<<<< HEAD
-		blkChainTxID, err := cli.PChainAPI().CreateBlockchain(context.Background(),
-=======
 		blkChainTxID, err := cli.PChainAPI().CreateBlockchain(
 			context.Background(),
->>>>>>> c07d9719
 			userPass,
 			[]string{lc.pchainFundedAddr}, // from
 			lc.pchainFundedAddr,           // changeAddr
@@ -642,22 +609,13 @@
 			continue
 		}
 
-<<<<<<< HEAD
 		txStatus, err := pcli.GetBlockchainStatus(context.Background(), blockchainID.String())
-=======
-		status, err := pcli.GetBlockchainStatus(context.Background(), blockchainID.String())
->>>>>>> c07d9719
 		if err != nil {
 			outf("{{yellow}}failed to get blockchain status %v in %q{{/}}\n", err, name)
 			continue
 		}
-<<<<<<< HEAD
 		if txStatus != status.Validating {
 			outf("{{yellow}}blockchain status %q in %q, retrying{{/}}\n", txStatus, name)
-=======
-		if status != pstatus.Validating {
-			outf("{{yellow}}blockchain status %q in %q, retrying{{/}}\n", status, name)
->>>>>>> c07d9719
 			continue
 		}
 
